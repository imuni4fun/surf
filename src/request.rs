use crate::http::{
    headers::{self, HeaderName, HeaderValues, ToHeaderValues},
    Body, Error, Method, Mime,
};
use crate::middleware::{Middleware, Next};
use crate::Response;

use futures::future::BoxFuture;
use http_client::{self, HttpClient};
use serde::Serialize;
use url::Url;

use std::fmt;
use std::fmt::Debug;
use std::future::Future;
use std::io;
use std::ops::Index;
use std::path::Path;
use std::pin::Pin;
use std::sync::Arc;
use std::task::{Context, Poll};

#[cfg(feature = "native-client")]
use http_client::native::NativeClient as Client;

#[cfg(feature = "h1-client")]
use http_client::h1::H1Client as Client;

/// An HTTP request, returns a `Response`.
pub struct Request<C: HttpClient + Debug + Unpin + Send + Sync> {
    /// Holds a `http_client::HttpClient` implementation.
    client: Option<C>,
    /// Holds the state of the request.
    req: Option<http_client::Request>,
    /// Holds the inner middleware.
    middleware: Option<Vec<Arc<dyn Middleware<C>>>>,
    /// Holds the state of the `impl Future`.
    fut: Option<BoxFuture<'static, Result<Response, Error>>>,
    /// Holds a reference to the Url
    url: Url,
}

#[cfg(any(feature = "native-client", feature = "h1-client"))]
impl Request<Client> {
    /// Create a new instance.
    ///
    /// This method is particularly useful when input URLs might be passed by third parties, and
    /// you don't want to panic if they're malformed. If URLs are statically encoded, it might be
    /// easier to use one of the shorthand methods instead.
    ///
    /// # Examples
    ///
    /// ```no_run
    /// # #[async_std::main]
    /// # async fn main() -> Result<(), Box<dyn std::error::Error + Send + Sync + 'static>> {
    /// use surf::http::Method;
    /// use surf::url::Url;
    ///
    /// let method = Method::Get;
    /// let url = Url::parse("https://httpbin.org/get")?;
    /// let string = surf::Request::new(method, url).recv_string().await?;
    /// # Ok(()) }
    /// ```
    pub fn new(method: Method, url: Url) -> Self {
        Self::with_client(method, url, Client::new())
    }
}

impl<C: HttpClient> Request<C> {
    /// Create a new instance with an `HttpClient` instance.
    // TODO(yw): hidden from docs until we make the traits public.
    #[doc(hidden)]
    #[allow(missing_doc_code_examples)]
    pub fn with_client(method: Method, url: Url, client: C) -> Self {
        let req = http_client::Request::new(method, url.clone());

        let client = Self {
            fut: None,
            client: Some(client),
            req: Some(req),
            url,
            middleware: Some(vec![]),
        };

        #[cfg(feature = "middleware-logger")]
        let client = client.middleware(crate::middleware::logger::new());

        client
    }

    /// Push middleware onto the middleware stack.
    ///
    /// See the [middleware] submodule for more information on middleware.
    ///
    /// [middleware]: ../middleware/index.html
    ///
    /// # Examples
    ///
    /// ```no_run
    /// # #[async_std::main]
    /// # async fn main() -> Result<(), Box<dyn std::error::Error + Send + Sync + 'static>> {
    /// let res = surf::get("https://httpbin.org/get")
    ///     .middleware(surf::middleware::logger::new())
    ///     .await?;
    /// # Ok(()) }
    /// ```
    pub fn middleware(mut self, mw: impl Middleware<C>) -> Self {
        self.middleware.as_mut().unwrap().push(Arc::new(mw));
        self
    }

    /// Get the URL querystring.
    ///
    /// # Examples
    ///
    /// ```no_run
    /// # use serde::{Deserialize, Serialize};
    /// # #[async_std::main]
    /// # async fn main() -> Result<(), Box<dyn std::error::Error + Send + Sync + 'static>> {
    /// #[derive(Serialize, Deserialize)]
    /// struct Index {
    ///     page: u32
    /// }
    ///
    /// let req = surf::get("https://httpbin.org/get?page=2");
    /// let Index { page } = req.query()?;
    /// assert_eq!(page, 2);
    /// # Ok(()) }
    /// ```
    pub fn query<T: serde::de::DeserializeOwned>(&self) -> Result<T, Error> {
        use std::io::{Error, ErrorKind};
        let query = self
            .url
            .query()
            .ok_or_else(|| Error::from(ErrorKind::InvalidData))?;
        Ok(serde_urlencoded::from_str(query)?)
    }

    /// Set the URL querystring.
    ///
    /// # Examples
    ///
    /// ```no_run
    /// # use serde::{Deserialize, Serialize};
    /// # #[async_std::main]
    /// # async fn main() -> Result<(), Box<dyn std::error::Error + Send + Sync + 'static>> {
    /// #[derive(Serialize, Deserialize)]
    /// struct Index {
    ///     page: u32
    /// }
    ///
    /// let query = Index { page: 2 };
    /// let req = surf::get("https://httpbin.org/get").set_query(&query)?;
    /// assert_eq!(req.url().query(), Some("page=2"));
    /// assert_eq!(req.request().unwrap().url().as_str(), "https://httpbin.org/get?page=2");
    /// # Ok(()) }
    /// ```
    pub fn set_query(
        mut self,
        query: &(impl Serialize + ?Sized),
    ) -> Result<Self, serde_urlencoded::ser::Error> {
        let query = serde_urlencoded::to_string(query)?;
        self.url.set_query(Some(&query));

        let req = self.req.as_mut().unwrap();
        *req.url_mut() = self.url.clone();

        Ok(self)
    }

    /// Get an HTTP header.
    ///
    /// # Examples
    ///
    /// ```no_run
    /// # #[async_std::main]
    /// # async fn main() -> Result<(), Box<dyn std::error::Error + Send + Sync + 'static>> {
    /// let req = surf::get("https://httpbin.org/get").set_header("X-Requested-With", "surf");
    /// assert_eq!(req.header("X-Requested-With").unwrap(), "surf");
    /// # Ok(()) }
    /// ```
    pub fn header(&self, key: impl Into<HeaderName>) -> Option<&HeaderValues> {
        let req = self.req.as_ref().unwrap();
        req.header(key)
    }

    /// Get a mutable reference to a header.
    pub fn header_mut(&mut self, name: impl Into<HeaderName>) -> Option<&mut HeaderValues> {
        let req = self.req.as_mut().unwrap();
        req.header_mut(name)
    }

    /// Set an HTTP header.
    pub fn insert_header(
        &mut self,
        name: impl Into<HeaderName>,
        values: impl ToHeaderValues,
    ) -> Option<HeaderValues> {
        let req = self.req.as_mut().unwrap();
        req.insert_header(name, values)
    }

    /// Append a header to the headers.
    ///
    /// Unlike `insert` this function will not override the contents of a header, but insert a
    /// header if there aren't any. Or else append to the existing list of headers.
    pub fn append_header(&mut self, name: impl Into<HeaderName>, values: impl ToHeaderValues) {
        let req = self.req.as_mut().unwrap();
        req.append_header(name, values)
    }

    /// Remove a header.
    pub fn remove_header(&mut self, name: impl Into<HeaderName>) -> Option<HeaderValues> {
        let req = self.req.as_mut().unwrap();
        req.remove_header(name)
    }

    /// An iterator visiting all header pairs in arbitrary order.
    #[must_use]
    pub fn iter(&self) -> headers::Iter<'_> {
        let req = self.req.as_ref().unwrap();
        req.iter()
    }

    /// An iterator visiting all header pairs in arbitrary order, with mutable references to the
    /// values.
    #[must_use]
    pub fn iter_mut(&mut self) -> headers::IterMut<'_> {
        let req = self.req.as_mut().unwrap();
        req.iter_mut()
    }

    /// An iterator visiting all header names in arbitrary order.
    #[must_use]
    pub fn header_names(&self) -> headers::Names<'_> {
        let req = self.req.as_ref().unwrap();
        req.header_names()
    }

    /// An iterator visiting all header values in arbitrary order.
    #[must_use]
    pub fn header_values(&self) -> headers::Values<'_> {
        let req = self.req.as_ref().unwrap();
        req.header_values()
    }

    /// Set an HTTP header.
    ///
    /// # Examples
    ///
    /// ```no_run
    /// # #[async_std::main]
    /// # async fn main() -> Result<(), Box<dyn std::error::Error + Send + Sync + 'static>> {
    /// let req = surf::get("https://httpbin.org/get").set_header("X-Requested-With", "surf");
    /// assert_eq!(req.header("X-Requested-With").unwrap(), "surf");
    /// # Ok(()) }
    /// ```
    pub fn set_header(mut self, key: impl Into<HeaderName>, value: impl ToHeaderValues) -> Self {
        self.req.as_mut().unwrap().insert_header(key, value);
        self
    }

    /// Get a request extension value.
    #[must_use]
    pub fn ext<T: Send + Sync + 'static>(&self) -> Option<&T> {
        self.req.as_ref().unwrap().ext().get()
    }

    /// Set a request extension value.
    pub fn set_ext<T: Send + Sync + 'static>(&mut self, val: T) -> Option<T> {
        self.req.as_mut().unwrap().ext_mut().insert(val)
    }

    /// Get the request HTTP method.
    ///
    /// # Examples
    ///
    /// ```no_run
    /// # #[async_std::main]
    /// # async fn main() -> Result<(), Box<dyn std::error::Error + Send + Sync + 'static>> {
    /// let req = surf::get("https://httpbin.org/get");
    /// assert_eq!(req.method(), surf::http::Method::Get);
    /// # Ok(()) }
    /// ```
    pub fn method(&self) -> Method {
        let req = self.req.as_ref().unwrap();
        req.method()
    }

    /// Get the request url.
    ///
    /// # Examples
    ///
    /// ```no_run
    /// # #[async_std::main]
    /// # async fn main() -> Result<(), Box<dyn std::error::Error + Send + Sync + 'static>> {
    /// use surf::url::Url;
    /// let req = surf::get("https://httpbin.org/get");
    /// assert_eq!(req.url(), &Url::parse("https://httpbin.org/get")?);
    /// # Ok(()) }
    /// ```
    pub fn url(&self) -> &Url {
        &self.url
    }

    /// Get the request content type as a `Mime`.
    ///
    /// Gets the `Content-Type` header and parses it to a `Mime` type.
    ///
    /// [Read more on MDN](https://developer.mozilla.org/en-US/docs/Web/HTTP/Basics_of_HTTP/MIME_types)
    ///
    /// # Panics
    ///
    /// This method will panic if an invalid MIME type was set as a header. Use the [`set_header`]
    /// method to bypass any checks.
    ///
    /// [`set_header`]: #method.set_header
    ///
    /// # Examples
    ///
    /// ```no_run
    /// # #[async_std::main]
    /// # async fn main() -> Result<(), Box<dyn std::error::Error + Send + Sync + 'static>> {
    /// use surf::http::mime;
    /// let req = surf::post("https://httpbin.org/get")
    ///     .set_content_type(mime::FORM);
    /// assert_eq!(req.content_type(), Some(mime::FORM));
    /// # Ok(()) }
    /// ```
    pub fn content_type(&self) -> Option<Mime> {
        let req = self.req.as_ref().unwrap();
        req.content_type()
    }

    /// Set the request content type from a `Mime`.
    ///
    /// [Read more on MDN](https://developer.mozilla.org/en-US/docs/Web/HTTP/Basics_of_HTTP/MIME_types)
    ///
    /// # Examples
    ///
    /// ```no_run
    /// # #[async_std::main]
    /// # async fn main() -> Result<(), Box<dyn std::error::Error + Send + Sync + 'static>> {
    /// use surf::http::mime;
    /// let req = surf::post("https://httpbin.org/get")
    ///     .set_content_type(mime::FORM);
    /// assert_eq!(req.content_type(), Some(mime::FORM));
    /// # Ok(()) }
    /// ```
    pub fn set_content_type(mut self, mime: Mime) -> Self {
        let req = self.req.as_mut().unwrap();
        req.set_content_type(mime);
        self
    }

    /// Get the length of the body stream, if it has been set.
    ///
    /// This value is set when passing a fixed-size object into as the body.
    /// E.g. a string, or a buffer. Consumers of this API should check this
    /// value to decide whether to use `Chunked` encoding, or set the
    /// response length.
    pub fn len(&self) -> Option<usize> {
        let req = self.req.as_ref().unwrap();
        req.len()
    }

    /// Returns `true` if the set length of the body stream is zero, `false`
    /// otherwise.
    pub fn is_empty(&self) -> Option<bool> {
        let req = self.req.as_ref().unwrap();
        req.is_empty()
    }

    /// Pass an `AsyncRead` stream as the request body.
    ///
    /// # Mime
    ///
    /// The encoding is set to `application/octet-stream`.
    ///
    /// # Examples
    ///
    /// ```no_run
    /// # #[async_std::main]
    /// # async fn main() -> Result<(), Box<dyn std::error::Error + Send + Sync + 'static>> {
    /// let reader = surf::get("https://httpbin.org/get").await?;
    /// let body = surf::http::Body::from_reader(reader, None);
    /// let uri = "https://httpbin.org/post";
    /// let res = surf::post(uri).set_body(body).await?;
    /// assert_eq!(res.status(), 200);
    /// # Ok(()) }
    /// ```
    pub fn set_body(mut self, body: impl Into<Body>) -> Self {
        self.req.as_mut().unwrap().set_body(body);
        self
    }

    /// Take the request body as a `Body`.
    ///
    /// This method can be called after the body has already been taken or read,
    /// but will return an empty `Body`.
    ///
    /// This is useful for consuming the body via an AsyncReader or AsyncBufReader.
    pub fn take_body(&mut self) -> Body {
        self.req.as_mut().unwrap().take_body()
    }

    /// Pass JSON as the request body.
    ///
    /// # Mime
    ///
    /// The encoding is set to `application/json`.
    ///
    /// # Errors
    ///
    /// This method will return an error if the provided data could not be serialized to JSON.
    ///
    /// # Examples
    ///
    /// ```no_run
    /// # #[async_std::main]
    /// # async fn main() -> Result<(), Box<dyn std::error::Error + Send + Sync + 'static>> {
    /// let uri = "https://httpbin.org/post";
    /// let data = serde_json::json!({ "name": "chashu" });
    /// let res = surf::post(uri).body_json(&data)?.await?;
    /// assert_eq!(res.status(), 200);
    /// # Ok(()) }
    /// ```
    pub fn body_json(self, json: &impl Serialize) -> crate::Result<Self> {
        Ok(self.set_body(Body::from_json(json)?))
    }

    /// Pass a string as the request body.
    ///
    /// # Mime
    ///
    /// The encoding is set to `text/plain; charset=utf-8`.
    ///
    /// # Examples
    ///
    /// ```no_run
    /// # #[async_std::main]
    /// # async fn main() -> Result<(), Box<dyn std::error::Error + Send + Sync + 'static>> {
    /// let uri = "https://httpbin.org/post";
    /// let data = "hello world".to_string();
    /// let res = surf::post(uri).body_string(data).await?;
    /// assert_eq!(res.status(), 200);
    /// # Ok(()) }
    /// ```
    pub fn body_string(self, string: String) -> Self {
        self.set_body(Body::from_string(string))
    }

    /// Pass bytes as the request body.
    ///
    /// # Mime
    ///
    /// The encoding is set to `application/octet-stream`.
    ///
    /// # Examples
    ///
    /// ```no_run
    /// # #[async_std::main]
    /// # async fn main() -> Result<(), Box<dyn std::error::Error + Send + Sync + 'static>> {
    /// let uri = "https://httpbin.org/post";
    /// let data = b"hello world";
    /// let res = surf::post(uri).body_bytes(data).await?;
    /// assert_eq!(res.status(), 200);
    /// # Ok(()) }
    /// ```
    pub fn body_bytes(self, bytes: impl AsRef<[u8]>) -> Self {
        self.set_body(Body::from(bytes.as_ref()))
    }

    /// Pass a file as the request body.
    ///
    /// # Mime
    ///
    /// The encoding is set based on the file extension using [`mime_guess`] if the operation was
    /// successful. If `path` has no extension, or its extension has no known MIME type mapping,
    /// then `None` is returned.
    ///
    /// [`mime_guess`]: https://docs.rs/mime_guess
    ///
    /// # Errors
    ///
    /// This method will return an error if the file couldn't be read.
    ///
    /// # Examples
    ///
    /// ```no_run
    /// # #[async_std::main]
    /// # async fn main() -> Result<(), http_types::Error> {
    /// let res = surf::post("https://httpbin.org/post")
    ///     .body_file("README.md").await?
    ///     .await?;
    /// assert_eq!(res.status(), 200);
    /// # Ok(()) }
    /// ```
    pub async fn body_file(self, path: impl AsRef<Path>) -> io::Result<Self> {
        Ok(self.set_body(Body::from_file(path).await?))
    }

    /// Pass a form as the request body.
    ///
    /// # Mime
    ///
    /// The encoding is set to `application/x-www-form-urlencoded`.
    ///
    /// # Errors
    ///
    /// An error will be returned if the encoding failed.
    ///
    /// # Examples
    ///
    /// ```no_run
    /// # use serde::{Deserialize, Serialize};
    /// # #[async_std::main]
    /// # async fn main() -> Result<(), Box<dyn std::error::Error + Send + Sync + 'static>> {
    /// #[derive(Serialize, Deserialize)]
    /// struct Body {
    ///     apples: u32
    /// }
    ///
    /// let res = surf::post("https://httpbin.org/post")
    ///     .body_form(&Body { apples: 7 })?
    ///     .await?;
    /// assert_eq!(res.status(), 200);
    /// # Ok(()) }
    /// ```
    pub fn body_form(self, form: &impl Serialize) -> crate::Result<Self> {
        Ok(self.set_body(Body::from_form(form)?))
    }

    /// Submit the request and get the response body as bytes.
    ///
    /// # Examples
    ///
    /// ```no_run
    /// # #[async_std::main]
    /// # async fn main() -> Result<(), Box<dyn std::error::Error + Send + Sync + 'static>> {
    /// let bytes = surf::get("https://httpbin.org/get").recv_bytes().await?;
    /// assert!(bytes.len() > 0);
    /// # Ok(()) }
    /// ```
    pub async fn recv_bytes(self) -> Result<Vec<u8>, Error> {
        let mut req = self.await?;
        Ok(req.body_bytes().await?)
    }

    /// Submit the request and get the response body as a string.
    ///
    /// # Examples
    ///
    /// ```no_run
    /// # #[async_std::main]
    /// # async fn main() -> Result<(), Box<dyn std::error::Error + Send + Sync + 'static>> {
    /// let string = surf::get("https://httpbin.org/get").recv_string().await?;
    /// assert!(string.len() > 0);
    /// # Ok(()) }
    /// ```
    pub async fn recv_string(self) -> Result<String, Error> {
        let mut req = self.await?;
        Ok(req.body_string().await?)
    }

    /// Submit the request and decode the response body from json into a struct.
    ///
    /// # Examples
    ///
    /// ```no_run
    /// # use serde::{Deserialize, Serialize};
    /// # #[async_std::main]
    /// # async fn main() -> Result<(), Box<dyn std::error::Error + Send + Sync + 'static>> {
    /// #[derive(Deserialize, Serialize)]
    /// struct Ip {
    ///     ip: String
    /// }
    ///
    /// let uri = "https://api.ipify.org?format=json";
    /// let Ip { ip } = surf::get(uri).recv_json().await?;
    /// assert!(ip.len() > 10);
    /// # Ok(()) }
    /// ```
    pub async fn recv_json<T: serde::de::DeserializeOwned>(self) -> Result<T, Error> {
        let mut req = self.await?;
        Ok(req.body_json::<T>().await?)
    }

    /// Submit the request and decode the response body from form encoding into a struct.
    ///
    /// # Errors
    ///
    /// Any I/O error encountered while reading the body is immediately returned
    /// as an `Err`.
    ///
    /// If the body cannot be interpreted as valid json for the target type `T`,
    /// an `Err` is returned.
    ///
    /// # Examples
    ///
    /// ```no_run
    /// # use serde::{Deserialize, Serialize};
    /// # #[async_std::main]
    /// # async fn main() -> Result<(), Box<dyn std::error::Error + Send + Sync + 'static>> {
    /// #[derive(Deserialize, Serialize)]
    /// struct Body {
    ///     apples: u32
    /// }
    ///
    /// let url = "https://api.example.com/v1/response";
    /// let Body { apples } = surf::get(url).recv_form().await?;
    /// # Ok(()) }
    /// ```
    pub async fn recv_form<T: serde::de::DeserializeOwned>(self) -> Result<T, Error> {
        let mut req = self.await?;
        Ok(req.body_form::<T>().await?)
    }

    /// Get the underlying HTTP request
    pub fn request(&self) -> Option<&http_client::Request> {
        self.req.as_ref()
    }
}

impl<C: HttpClient> Future for Request<C> {
    type Output = Result<Response, Error>;

    fn poll(mut self: Pin<&mut Self>, cx: &mut Context<'_>) -> Poll<Self::Output> {
        if self.fut.is_none() {
            // We can safely unwrap here because this is the only time we take ownership of the
            // request and middleware stack.
            let client = self.client.take().unwrap();
            let middleware = self.middleware.take().unwrap();
            let req = self.req.take().unwrap();

            self.fut = Some(Box::pin(async move {
                let next = Next::new(&middleware, &|req, client| {
                    Box::pin(async move { client.send(req).await.map_err(Into::into) })
                });

                let res = next.run(req, client).await?;
                Ok(Response::new(res))
            }));
        }

        self.fut.as_mut().unwrap().as_mut().poll(cx)
    }
}

#[cfg(any(feature = "native-client", feature = "h1-client"))]
impl From<http_types::Request> for Request<Client> {
    /// Converts an `http_types::Request` to a `surf::Request`.
    fn from(http_request: http_types::Request) -> Self {
        let method = http_request.method();
        let url = http_request.url().clone();
<<<<<<< HEAD
        let body: Body = http_request.into();
=======
        let req = Self::new(method, url).set_body(http_request);
>>>>>>> ac215cba

        Self::new(method, url).body(body)
    }
}

impl<C: HttpClient> Into<http_types::Request> for Request<C> {
    /// Converts a `surf::Request` to an `http_types::Request`.
    fn into(self) -> http_types::Request {
        self.req.unwrap()
    }
}

impl<C: HttpClient> fmt::Debug for Request<C> {
    fn fmt(&self, f: &mut fmt::Formatter<'_>) -> fmt::Result {
        fmt::Debug::fmt(&self.req, f)
    }
}

#[cfg(any(feature = "native-client", feature = "h1-client"))]
impl IntoIterator for Request<Client> {
    type Item = (HeaderName, HeaderValues);
    type IntoIter = headers::IntoIter;

    /// Returns a iterator of references over the remaining items.
    #[inline]
    fn into_iter(self) -> Self::IntoIter {
        self.req.map(|req| req.into_iter()).unwrap()
    }
}

#[cfg(any(feature = "native-client", feature = "h1-client"))]
impl<'a> IntoIterator for &'a Request<Client> {
    type Item = (&'a HeaderName, &'a HeaderValues);
    type IntoIter = headers::Iter<'a>;

    #[inline]
    fn into_iter(self) -> Self::IntoIter {
        self.req.as_ref().unwrap().iter()
    }
}

#[cfg(any(feature = "native-client", feature = "h1-client"))]
impl<'a> IntoIterator for &'a mut Request<Client> {
    type Item = (&'a HeaderName, &'a mut HeaderValues);
    type IntoIter = headers::IterMut<'a>;

    #[inline]
    fn into_iter(self) -> Self::IntoIter {
        self.req.as_mut().unwrap().iter_mut()
    }
}

impl Index<HeaderName> for Request<Client> {
    type Output = HeaderValues;

    /// Returns a reference to the value corresponding to the supplied name.
    ///
    /// # Panics
    ///
    /// Panics if the name is not present in `Request`.
    #[inline]
    fn index(&self, name: HeaderName) -> &HeaderValues {
        &self.req.as_ref().unwrap()[name]
    }
}

impl Index<&str> for Request<Client> {
    type Output = HeaderValues;

    /// Returns a reference to the value corresponding to the supplied name.
    ///
    /// # Panics
    ///
    /// Panics if the name is not present in `Request`.
    #[inline]
    fn index(&self, name: &str) -> &HeaderValues {
        &self.req.as_ref().unwrap()[name]
    }
}<|MERGE_RESOLUTION|>--- conflicted
+++ resolved
@@ -653,11 +653,7 @@
     fn from(http_request: http_types::Request) -> Self {
         let method = http_request.method();
         let url = http_request.url().clone();
-<<<<<<< HEAD
-        let body: Body = http_request.into();
-=======
         let req = Self::new(method, url).set_body(http_request);
->>>>>>> ac215cba
 
         Self::new(method, url).body(body)
     }
